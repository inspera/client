--- conflicted
+++ resolved
@@ -62,13 +62,9 @@
             console.info('Reconnecting');
             fetch('/ICSXapi/assessment/GetSignedWebSocketUrl?token=' + csrfToken)
                 .then(function(response) {
-<<<<<<< HEAD
-                    authErrorRedirectionHandler(response);
-=======
                     if (response.status === 401) {
                         return Promise.reject({ response, errorType: 'NOT_LOGGED_IN' });
                     }
->>>>>>> c8615cd2
                     return response.json();
                 })
                 .then(function(data) {
@@ -81,6 +77,8 @@
                     console.error('Error getting new websocket url', error);
                     if (error.errorType !== 'NOT_LOGGED_IN') {
                         reconnectClient();
+                    } else {
+                        authErrorRedirectionHandler();
                     }
                 });
         }, 20000);
