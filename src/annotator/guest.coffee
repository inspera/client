scrollIntoView = require('scroll-into-view')
CustomEvent = require('custom-event')

Delegator = require('./delegator')
$ = require('jquery')

adder = require('./adder')
htmlAnchoring = require('./anchoring/html')
highlighter = require('./highlighter')
rangeUtil = require('./range-util')
{ default: selections } = require('./selections')
xpathRange = require('./anchoring/range')
{ closest } = require('../shared/dom-element')
{ normalizeURI } = require('./util/url')

animationPromise = (fn) ->
  return new Promise (resolve, reject) ->
    requestAnimationFrame ->
      try
        resolve(fn())
      catch error
        reject(error)

annotationsForSelection = () ->
  selection = window.getSelection()
  range = selection.getRangeAt(0)
  return rangeUtil.itemsForRange(range, (node) -> $(node).data('annotation'))

# A selector which matches elements added to the DOM by Hypothesis (eg. for
# highlights and annotation UI).
#
# We can simplify this once all classes are converted from an "annotator-"
# prefix to a "hypothesis-" prefix.
IGNORE_SELECTOR = '[class^="annotator-"],[class^="hypothesis-"]'

module.exports = class Guest extends Delegator
  SHOW_HIGHLIGHTS_CLASS = 'hypothesis-highlights-always-on'
<<<<<<< HEAD
  EVENT_HYPOTHESIS_PATH_CHANGE = 'Hypothesis:pathChange'
  EVENT_HYPOTHESIS_ANNOTATION_REMOVED = 'Hypothesis:annotationRemoved'
=======
>>>>>>> 280f2f59
  EVENT_HYPOTHESIS_DESTROY = 'Hypothesis:destroy'
  EVENT_HYPOTHESIS_INIT = 'Hypothesis:init'

  # Events to be bound on Delegator#element.
  events:
    ".hypothesis-highlight click":      "onHighlightClick"
    ".hypothesis-highlight mouseover":  "onHighlightMouseover"
    ".hypothesis-highlight mouseout":   "onHighlightMouseout"
    "click":                            "onElementClick"
    "touchstart":                       "onElementTouchStart"

  options:
    Document: {}
    TextSelection: {}

  # Anchoring module
  anchoring: null

  # Internal state
  plugins: null
  anchors: null
  visibleHighlights: false
  frameIdentifier: null

  html:
    adder: '<hypothesis-adder></hypothesis-adder>'

  constructor: (element, config, anchoring = htmlAnchoring) ->
    super

    this.config = config
    this.anchoring = anchoring

    this.init()
    this._addPlayerListener()

  init: () ->
    if this.active
      # just refresh annotations if the lib is already active
      this._refreshAnnotations()
      return

    super
    this.adder = $(this.html.adder).appendTo(@element).hide()

    self = this

    this.adderCtrl = new adder.Adder(@adder[0], {
      onAnnotate: ->
        self.createAnnotation()
        document.getSelection().removeAllRanges()
      onHighlight: ->
        self.setVisibleHighlights(true)
        self.createHighlight()
        document.getSelection().removeAllRanges()
      onShowAnnotations: (anns) ->
        self.selectAnnotations(anns)
      disableShowButton: !!this.config.disableShowButton,
      captions: this.config.captions
    })
    this.selections = selections(document).subscribe
      next: (range) ->
        if range
          self._onSelection(range)
        else
          self._onClearSelection()

    this.plugins = {}
    this.anchors = []

    # Set the frame identifier if it's available.
    # The "top" guest instance will have this as null since it's in a top frame not a sub frame
    this.frameIdentifier = this.config.subFrameIdentifier || null

    cfOptions =
      config: this.config
      on: (event, handler) =>
        this.subscribe(event, handler)
      emit: (event, args...) =>
        this.publish(event, args)

    this.addPlugin('CrossFrame', cfOptions)
    @crossframe = this.plugins.CrossFrame

    if this.config.disableSidebar
      this._setupInitialState(this.config)
    else
      @crossframe.onConnect(=> this._setupInitialState(self.config))

    this._connectAnnotationSync(@crossframe)
    this._connectAnnotationUISync(@crossframe)

    # Load plugins
    for own name, opts of @options
      if not @plugins[name] and @options.pluginClasses[name]
        this.addPlugin(name, opts)

    this.active = true
    this._refreshAnnotations()

  addPlugin: (name, options) ->
    if @plugins[name]
      console.error("You cannot have more than one instance of any plugin.")
    else
      klass = @options.pluginClasses[name]
      if typeof klass is 'function'
        @plugins[name] = new klass(@element[0], options)
        @plugins[name].annotator = this
        @plugins[name].pluginInit?()
      else
        console.error("Could not load " + name + " plugin. Have you included the appropriate <script> tag?")
    this # allow chaining

  # Get the document info
  getDocumentInfo: ->
    if @plugins.PDF?
      metadataPromise = Promise.resolve(@plugins.PDF.getMetadata())
      uriPromise = Promise.resolve(@plugins.PDF.uri())
    else if @plugins.Document?
      uriPromise = Promise.resolve(@plugins.Document.uri())
      metadataPromise = Promise.resolve(@plugins.Document.metadata)
    else
      uriPromise = Promise.reject()
      metadataPromise = Promise.reject()

    uriPromise = uriPromise.catch(-> decodeURIComponent(window.location.href))
    metadataPromise = metadataPromise.catch(-> {
      title: document.title
      link: [{href: decodeURIComponent(window.location.href)}]
    })

    return Promise.all([metadataPromise, uriPromise]).then ([metadata, href]) =>
      return {
        uri: normalizeURI(href),
        metadata,
        frameIdentifier: this.frameIdentifier
      }

  _setupInitialState: (config) ->
    this.publish('panelReady')
    this.setVisibleHighlights(config.showHighlights == 'always')

  _connectAnnotationSync: (crossframe) ->
    this.subscribe 'annotationDeleted', (annotation) =>
      this.detach(annotation)

    this.subscribe 'annotationsLoaded', (annotations) =>
      for annotation in annotations
        this.anchor(annotation)

  _connectAnnotationUISync: (crossframe) ->
    crossframe.on 'focusAnnotations', (tags=[]) =>
      for anchor in @anchors when anchor.highlights?
        toggle = anchor.annotation.$tag in tags
        $(anchor.highlights).toggleClass('hypothesis-highlight-focused', toggle)

    crossframe.on 'scrollToAnnotation', (tag) =>
      for anchor in @anchors when anchor.highlights?
        if anchor.annotation.$tag is tag
          event = new CustomEvent('scrolltorange', {
            bubbles: true
            cancelable: true
            detail: anchor.range
          })
          defaultNotPrevented = @element[0].dispatchEvent(event)
          if defaultNotPrevented
            scrollIntoView(anchor.highlights[0])

    crossframe.on 'getDocumentInfo', (cb) =>
      this.getDocumentInfo()
      .then((info) -> cb(null, info))
      .catch((reason) -> cb(reason))

    crossframe.on 'setVisibleHighlights', (state) =>
      this.setVisibleHighlights(state)

  _addPlayerListener: ->
<<<<<<< HEAD
    window.addEventListener EVENT_HYPOTHESIS_ANNOTATION_REMOVED, this._refreshAnnotations.bind(this)
=======
>>>>>>> 280f2f59
    window.addEventListener EVENT_HYPOTHESIS_DESTROY, this.destroy.bind(this)
    window.addEventListener EVENT_HYPOTHESIS_INIT, this.init.bind(this)

  _refreshAnnotations: ->
    this._clearHighlighting()

    initialAnnotations = this.config.refreshAnnotations && this.config.refreshAnnotations() || []
    self = this
    initialAnnotations.forEach (item) -> 
      self.anchor({target: [{selector: item}]})
      return

  _composeExistingAnnotations: () ->
    this.anchors
      .filter((item) -> !!item.target)
      .map((item) ->
        item.target.selector
      )

  _clearHighlighting: () ->
    @element.find('.hypothesis-highlight').each ->
      $(this).contents().insertBefore(this)
      $(this).remove()

    @element.data('annotator', null)

  destroy: ->
    $('#annotator-dynamic-style').remove()

    this.selections.unsubscribe()
    @adder.remove()

    this._clearHighlighting()

    for name, plugin of @plugins
      @plugins[name].destroy()

    super
    this.active = false

  anchor: (annotation) ->
    self = this
    rootSelector = this.config.adderRange?.root
    root = rootSelector && @element[0].querySelector(rootSelector) || @element[0]

    # Anchors for all annotations are in the `anchors` instance property. These
    # are anchors for this annotation only. After all the targets have been
    # processed these will be appended to the list of anchors known to the
    # instance. Anchors hold an annotation, a target of that annotation, a
    # document range for that target and an Array of highlights.
    anchors = []

    # The targets that are already anchored. This function consults this to
    # determine which targets can be left alone.
    anchoredTargets = []

    # These are the highlights for existing anchors of this annotation with
    # targets that have since been removed from the annotation. These will
    # be removed by this function.
    deadHighlights = []

    # Initialize the target array.
    annotation.target ?= []

    locate = (target) ->
      # Check that the anchor has a TextQuoteSelector -- without a
      # TextQuoteSelector we have no basis on which to verify that we have
      # reanchored correctly and so we shouldn't even try.
      #
      # Returning an anchor without a range will result in this annotation being
      # treated as an orphan (assuming no other targets anchor).
      if not (target.selector ? []).some((s) => s.type == 'TextQuoteSelector')
        return Promise.resolve({annotation, target})

      # Find a target using the anchoring module.
      options = {
        cache: self.anchoringCache
        ignoreSelector: IGNORE_SELECTOR
      }
      return self.anchoring.anchor(root, target.selector, options)
      .then((range) -> {annotation, target, range})
      .catch(-> {annotation, target})

    highlight = (anchor) ->
      # Highlight the range for an anchor.
      return anchor unless anchor.range?
      return animationPromise ->
        range = xpathRange.sniff(anchor.range)
        normedRange = range.normalize(root)
        highlights = highlighter.highlightRange(normedRange)

        $(highlights).data('annotation', anchor.annotation)
        anchor.highlights = highlights
        return anchor

    sync = (anchors) ->
      # Store the results of anchoring.

      # An annotation is considered to be an orphan if it has at least one
      # target with selectors, and all targets with selectors failed to anchor
      # (i.e. we didn't find it in the page and thus it has no range).
      hasAnchorableTargets = false
      hasAnchoredTargets = false
      for anchor in anchors
        if anchor.target.selector?
          hasAnchorableTargets = true
          if anchor.range?
            hasAnchoredTargets = true
            break
      annotation.$orphan = hasAnchorableTargets and not hasAnchoredTargets

      # Add the anchors for this annotation to instance storage.
      self.anchors = self.anchors.concat(anchors)

      # Let plugins know about the new information.
      self.plugins.BucketBar?.update()
      self.plugins.CrossFrame?.sync([annotation])

      return anchors

    # Remove all the anchors for this annotation from the instance storage.
    for anchor in self.anchors.splice(0, self.anchors.length)
      if anchor.annotation is annotation
        # Anchors are valid as long as they still have a range and their target
        # is still in the list of targets for this annotation.
        if anchor.range? and anchor.target in annotation.target
          anchors.push(anchor)
          anchoredTargets.push(anchor.target)
        else if anchor.highlights?
          # These highlights are no longer valid and should be removed.
          deadHighlights = deadHighlights.concat(anchor.highlights)
          delete anchor.highlights
          delete anchor.range
      else
        # These can be ignored, so push them back onto the new list.
        self.anchors.push(anchor)

    # Remove all the highlights that have no corresponding target anymore.
    requestAnimationFrame -> highlighter.removeHighlights(deadHighlights)

    # Anchor any targets of this annotation that are not anchored already.
    for target in annotation.target when target not in anchoredTargets
      anchor = locate(target).then(highlight)
      anchors.push(anchor)

    return Promise.all(anchors).then(sync)

  detach: (annotation) ->
    anchors = []
    targets = []
    unhighlight = []

    for anchor in @anchors
      if anchor.annotation is annotation
        unhighlight.push(anchor.highlights ? [])
      else
        anchors.push(anchor)

    this.anchors = anchors

    unhighlight = Array::concat(unhighlight...)
    requestAnimationFrame =>
      highlighter.removeHighlights(unhighlight)
      this.plugins.BucketBar?.update()

  createAnnotation: (annotation = {}) ->
    self = this
    root = @element[0]

    ranges = @selectedRanges ? []
    @selectedRanges = null

    getSelectors = (range) ->
      options = {
        cache: self.anchoringCache
        ignoreSelector: IGNORE_SELECTOR
      }
      # Returns an array of selectors for the passed range.
      return self.anchoring.describe(root, range, options)

    setDocumentInfo = (info) ->
      annotation.document = info.metadata
      annotation.uri = info.uri

    setTargets = ([info, selectors]) ->
      # `selectors` is an array of arrays: each item is an array of selectors
      # identifying a distinct target.
      source = info.uri
      annotation.target = ({source, selector} for selector in selectors)

    info = this.getDocumentInfo()
    selectors = Promise.all(ranges.map(getSelectors))

    metadata = info.then(setDocumentInfo)
    targets = Promise.all([info, selectors]).then(setTargets)

    targets.then(-> self.publish('beforeAnnotationCreated', [annotation]))
    targets.then(-> self.anchor(annotation))
    targets.then(-> 
      if annotation.target[0]
        self.config.onAnnotationAdded(annotation.target[0].selector, !!annotation.$highlight)
    )

    @crossframe?.call('showSidebar') unless annotation.$highlight
    annotation

  createHighlight: ->
    return this.createAnnotation({$highlight: true})

  # Create a blank comment (AKA "page note")
  createComment: () ->
    annotation = {}
    self = this

    prepare = (info) ->
      annotation.document = info.metadata
      annotation.uri = info.uri
      annotation.target = [{source: info.uri}]

    this.getDocumentInfo()
      .then(prepare)
      .then(-> self.publish('beforeAnnotationCreated', [annotation]))

    annotation

  # Public: Deletes the annotation by removing the highlight from the DOM.
  # Publishes the 'annotationDeleted' event on completion.
  #
  # annotation - An annotation Object to delete.
  #
  # Returns deleted annotation.
  deleteAnnotation: (annotation) ->
    if annotation.highlights?
      for h in annotation.highlights when h.parentNode?
        $(h).replaceWith(h.childNodes)

    this.publish('annotationDeleted', [annotation])
    annotation

  showAnnotations: (annotations) ->
    tags = (a.$tag for a in annotations)
    @crossframe?.call('showAnnotations', tags)
    @crossframe?.call('showSidebar')

  toggleAnnotationSelection: (annotations) ->
    tags = (a.$tag for a in annotations)
    @crossframe?.call('toggleAnnotationSelection', tags)

  updateAnnotations: (annotations) ->
    tags = (a.$tag for a in annotations)
    @crossframe?.call('updateAnnotations', tags)

  focusAnnotations: (annotations) ->
    tags = (a.$tag for a in annotations)
    @crossframe?.call('focusAnnotations', tags)

  _onSelection: (range) ->
    selection = document.getSelection()
    isBackwards = rangeUtil.isSelectionBackwards(selection)
    focusRect = rangeUtil.selectionFocusRect(selection)
    
    if (range.startContainer)
      container = if range.startContainer.nodeType == 1 then range.startContainer else range.startContainer.parentNode
      included = this._isIncluded(container)
      excluded = this._isExcluded(container)
    else
      included = true
      excluded = false

    if !focusRect || !included || excluded
      # The selected range does not contain any text
      this._onClearSelection()
      return

    @selectedRanges = [range]
    @toolbar?.newAnnotationType = 'annotation'

    {left, top, arrowDirection} = this.adderCtrl.target(focusRect, isBackwards)
    this.adderCtrl.annotationsForSelection = annotationsForSelection()
    this.adderCtrl.showAt(left, top, arrowDirection)

  _isIncluded: (element) ->
    rootSelector = this.config.adderRange.root
    if !rootSelector
      return true

    !!element.closest(rootSelector)

  _isExcluded: (element) ->
    excludeRange = this.config.adderRange.exclude
    if !excludeRange
      return false

    excludeRange.some((item) -> element.closest(item))

  _onClearSelection: () ->
    this.adderCtrl.hide()
    @selectedRanges = []
    @toolbar?.newAnnotationType = 'note'

  selectAnnotations: (annotations, toggle) ->
    if toggle
      this.toggleAnnotationSelection annotations
    else
      this.showAnnotations annotations

  # Did an event originate from an element in the annotator UI? (eg. the sidebar
  # frame, or its toolbar)
  _isEventInAnnotator: (event) ->
    return closest(event.target, '.annotator-frame') != null

  # Event handlers to close the sidebar when the user clicks in the document.
  # These really ought to live with the sidebar code.
  onElementClick: (event) ->
    if !this._isEventInAnnotator(event) and !@selectedTargets?.length
      @crossframe?.call('hideSidebar')

  onElementTouchStart: (event) ->
    # Mobile browsers do not register click events on
    # elements without cursor: pointer. So instead of
    # adding that to every element, we can add the initial
    # touchstart event which is always registered to
    # make up for the lack of click support for all elements.
    if !this._isEventInAnnotator(event) and !@selectedTargets?.length
      @crossframe?.call('hideSidebar')

  onHighlightMouseover: (event) ->
    return unless @visibleHighlights
    annotation = $(event.currentTarget).data('annotation')
    annotations = event.annotations ?= []
    annotations.push(annotation)

    # The innermost highlight will execute this.
    # The timeout gives time for the event to bubble, letting any overlapping
    # highlights have time to add their annotations to the list stored on the
    # event object.
    if event.target is event.currentTarget
      setTimeout => this.focusAnnotations(annotations)

  onHighlightMouseout: (event) ->
    return unless @visibleHighlights
    this.focusAnnotations []

  onHighlightClick: (event) ->
    return unless @visibleHighlights
    annotation = $(event.currentTarget).data('annotation')
    annotations = event.annotations ?= []
    annotations.push(annotation)

    # See the comment in onHighlightMouseover
    if event.target is event.currentTarget
      xor = (event.metaKey or event.ctrlKey)
      setTimeout => this.selectAnnotations(annotations, xor)

  # Pass true to show the highlights in the frame or false to disable.
  setVisibleHighlights: (shouldShowHighlights) ->
    this.toggleHighlightClass(shouldShowHighlights)

  toggleHighlightClass: (shouldShowHighlights) ->
    if shouldShowHighlights
      @element.addClass(SHOW_HIGHLIGHTS_CLASS)
    else
      @element.removeClass(SHOW_HIGHLIGHTS_CLASS)

    @visibleHighlights = shouldShowHighlights
    @toolbar?.highlightsVisible = shouldShowHighlights<|MERGE_RESOLUTION|>--- conflicted
+++ resolved
@@ -35,11 +35,9 @@
 
 module.exports = class Guest extends Delegator
   SHOW_HIGHLIGHTS_CLASS = 'hypothesis-highlights-always-on'
-<<<<<<< HEAD
-  EVENT_HYPOTHESIS_PATH_CHANGE = 'Hypothesis:pathChange'
+  EVENT_HYPOTHESIS_DESTROY = 'Hypothesis:destroy'
+  EVENT_HYPOTHESIS_INIT = 'Hypothesis:init'
   EVENT_HYPOTHESIS_ANNOTATION_REMOVED = 'Hypothesis:annotationRemoved'
-=======
->>>>>>> 280f2f59
   EVENT_HYPOTHESIS_DESTROY = 'Hypothesis:destroy'
   EVENT_HYPOTHESIS_INIT = 'Hypothesis:init'
 
@@ -217,10 +215,7 @@
       this.setVisibleHighlights(state)
 
   _addPlayerListener: ->
-<<<<<<< HEAD
     window.addEventListener EVENT_HYPOTHESIS_ANNOTATION_REMOVED, this._refreshAnnotations.bind(this)
-=======
->>>>>>> 280f2f59
     window.addEventListener EVENT_HYPOTHESIS_DESTROY, this.destroy.bind(this)
     window.addEventListener EVENT_HYPOTHESIS_INIT, this.init.bind(this)
 
