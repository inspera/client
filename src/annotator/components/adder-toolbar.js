--- conflicted
+++ resolved
@@ -110,29 +110,7 @@
     >
       {/* @ts-ignore */}
       <hypothesis-adder-actions className="annotator-adder-actions">
-<<<<<<< HEAD
         {tools.map(tool => (
-=======
-        <ToolbarButton
-          id="annotate-adder-button"
-          icon="annotate"
-          onClick={e => handleCommand(e, 'annotate')}
-          label={captions.annotate || 'annotate'}
-          shortcut={annotateShortcut}
-          isFocused={isVisible}
-        />
-        <ToolbarButton
-          id="highlight-adder-button"
-          icon="highlight"
-          onClick={e => handleCommand(e, 'highlight')}
-          label={captions.highlight || 'highlight'}
-          shortcut={highlightShortcut}
-        />
-        {annotationCount > 0 && !disableShowButton && (
-          <div className="annotator-adder-actions__separator" />
-        )}
-        {annotationCount > 0 && !disableShowButton && (
->>>>>>> 6bff9b4a
           <ToolbarButton
             key={tool.name}
             id={`${tool.name}-adder-button`}
@@ -140,6 +118,7 @@
             onClick={e => handleCommand(e, tool.command)}
             label={tool.caption}
             shortcut={tool.shortcut}
+            isFocused={isVisible}
           />
         ))}
         {/* @ts-ignore */}
