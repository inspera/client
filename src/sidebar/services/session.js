--- conflicted
+++ resolved
@@ -65,48 +65,31 @@
       // This serves to make loading the app in the extension cope better with
       // flakey connectivity but it also throttles the frequency of calls to
       // the /app endpoint.
-<<<<<<< HEAD
       const uri = getDocumentDCIdentifier(store);
       return uri.then(uri => {
-        lastLoadTime = Date.now();
-        lastLoad = retryUtil.retryPromiseOperation(function () {
-=======
-      lastLoadTime = Date.now();
-      lastLoad = retryUtil
-        .retryPromiseOperation(function() {
->>>>>>> 92eb7d0b
-          const authority = getAuthority();
-          const opts = {};
-          if (authority) {
-            opts.authority = authority;
-          }
-<<<<<<< HEAD
-          if (uri) {
-            opts.document_uri = uri;
-          }
-          return api.profile.read(opts);
-        }, profileFetchRetryOpts).then(function (session) {
-          update(session);
           lastLoadTime = Date.now();
-          return session;
-        }).catch(function (err) {
-          lastLoadTime = null;
-          throw err;
-        });
+          lastLoad = retryUtil
+              .retryPromiseOperation(function() {
+                  const authority = getAuthority();
+                  const opts = {};
+                  if (authority) {
+                      opts.authority = authority;
+                  }
+                  if (uri) {
+                      opts.document_uri = uri;
+                  }
+                  return api.profile.read(opts);
+              }, profileFetchRetryOpts)
+              .then(function(session) {
+                  update(session);
+                  lastLoadTime = Date.now();
+                  return session;
+              })
+              .catch(function(err) {
+                  lastLoadTime = null;
+                  throw err;
+              });
       });
-=======
-          return api.profile.read(opts);
-        }, profileFetchRetryOpts)
-        .then(function(session) {
-          update(session);
-          lastLoadTime = Date.now();
-          return session;
-        })
-        .catch(function(err) {
-          lastLoadTime = null;
-          throw err;
-        });
->>>>>>> 92eb7d0b
     }
     return lastLoad;
   }
