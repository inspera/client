--- conflicted
+++ resolved
@@ -14,12 +14,8 @@
 };
 
 const events = require('../events');
-<<<<<<< HEAD
 const { getDocumentDCIdentifier } = require('../util/state-util');
-=======
-const { awaitStateChange } = require('../util/state-util');
 const { combineGroups } = require('../util/groups');
->>>>>>> 92eb7d0b
 const serviceConfig = require('../service-config');
 
 // @ngInject
