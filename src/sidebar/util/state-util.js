--- conflicted
+++ resolved
@@ -44,8 +44,4 @@
   });
 }
 
-<<<<<<< HEAD
-module.exports = { awaitStateChange, getDocumentDCIdentifier } ;
-=======
-module.exports = { awaitStateChange };
->>>>>>> 92eb7d0b
+module.exports = { awaitStateChange, getDocumentDCIdentifier };